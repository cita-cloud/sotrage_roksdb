--- conflicted
+++ resolved
@@ -12,16 +12,7 @@
 tonic = "0.7"
 prost = "0.10"
 tokio = { version = "1.17", features = ["full"] }
-<<<<<<< HEAD
-rocksdb = "0.18"
-=======
-
-cloud-util = { git = "https://github.com/cita-cloud/cloud-util.git" }
-cita_cloud_proto = { git = "https://github.com/cita-cloud/cita_cloud_proto.git" }
-status_code = { package = "cloud-code", git = "https://github.com/cita-cloud/status_code.git" }
-
 rocksdb = "0.19"
->>>>>>> 5b6fbd9d
 hex = "0.4"
 serde = "1.0"
 serde_derive = "1.0"
